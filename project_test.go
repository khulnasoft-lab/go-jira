--- conflicted
+++ resolved
@@ -68,11 +68,7 @@
 
 	projects, resp, err := testClient.Project.Get("99999999")
 	if projects != nil {
-<<<<<<< HEAD
 		t.Errorf("Expected nil. Got %s", err)
-=======
-		t.Errorf("Expected nil. Got %+v", projects)
->>>>>>> 6b49178e
 	}
 
 	if resp.Status == "404" {
