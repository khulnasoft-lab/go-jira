# go-jira

[![GoDoc](https://pkg.go.dev/badge/github.com/andygrunwald/go-jira?utm_source=godoc)](https://pkg.go.dev/github.com/andygrunwald/go-jira)
[![Build Status](https://github.com/andygrunwald/go-jira/actions/workflows/testing.yml/badge.svg)](https://github.com/andygrunwald/go-jira/actions/workflows/testing.yml)
[![Go Report Card](https://img.shields.io/badge/go%20report-A+-brightgreen.svg?style=flat)](https://goreportcard.com/report/github.com/andygrunwald/go-jira)

[Go](https://go.dev/) client library for [Atlassian Jira](https://www.atlassian.com/software/jira).

![Go client library for Atlassian Jira](./img/logo_small.png "Go client library for Atlassian Jira.")

## :warning: State of this library :warning:

**v2 of this library is in development.**
**v2 will contain breaking changes :warning:**
**The current main branch can contains the development version of v2.**

The goals of v2 are:

* idiomatic go usage
* proper documentation
* being compliant with different kinds of Atlassian Jira products (on-premise vs. cloud)
* remove flaws introduced during the early times of this library

See our milestone [Road to v2](https://github.com/andygrunwald/go-jira/milestone/1) and provide feedback in [Development is kicking: Road to v2 🚀 #489](https://github.com/andygrunwald/go-jira/issues/489).
Attention: The current `main` branch represents the v2 development version - we treat this version as unstable and breaking changes are expected.

**If you want to stay more stable, please use v1.\*** - See our [releases](https://github.com/andygrunwald/go-jira/releases).
Latest stable release: [v1.16.0](https://github.com/andygrunwald/go-jira/releases/tag/v1.16.0)

## Features

* Authentication (HTTP Basic, OAuth, Session Cookie)
* Create and retrieve issues
* Create and retrieve issue transitions (status updates)
* Call every API endpoint of the Jira, even if it is not directly implemented in this library

This package is not Jira API complete (yet), but you can call every API endpoint you want. See [Call a not implemented API endpoint](#call-a-not-implemented-api-endpoint) how to do this. For all possible API endpoints of Jira have a look at [latest Jira REST API documentation](https://developer.atlassian.com/cloud/jira/platform/rest/v3/intro/).

## Requirements

* Go >= 1.14
* Jira v6.3.4 & v7.1.2.

Note that we also run our tests against 1.13, though only the last two versions
of Go are officially supported.

## Installation

It is go gettable

```sh
go get github.com/andygrunwald/go-jira
```

## API

Please have a look at the [GoDoc documentation](https://pkg.go.dev/github.com/andygrunwald/go-jira) for a detailed API description.

The [latest Jira REST API documentation](https://developer.atlassian.com/cloud/jira/platform/rest/v3/intro/) was the base document for this package.

## Examples

Further a few examples how the API can be used.
A few more examples are available in the [GoDoc examples section](https://pkg.go.dev/github.com/andygrunwald/go-jira#section-directories).

### Get a single issue

Lets retrieve [MESOS-3325](https://issues.apache.org/jira/browse/MESOS-3325) from the [Apache Mesos](http://mesos.apache.org/) project.

```go
package main

import (
	"fmt"
	jira "github.com/andygrunwald/go-jira"
)

func main() {
	jiraClient, _ := jira.NewClient(nil, "https://issues.apache.org/jira/")
	issue, _, _ := jiraClient.Issue.Get("MESOS-3325", nil)

	fmt.Printf("%s: %+v\n", issue.Key, issue.Fields.Summary)
	fmt.Printf("Type: %s\n", issue.Fields.Type.Name)
	fmt.Printf("Priority: %s\n", issue.Fields.Priority.Name)

	// MESOS-3325: Running mesos-slave@0.23 in a container causes slave to be lost after a restart
	// Type: Bug
	// Priority: Critical
}
```

### Authentication

The `go-jira` library does not handle most authentication directly.  Instead, authentication should be handled within
an `http.Client`.  That client can then be passed into the `NewClient` function when creating a jira client.

For convenience, capability for basic and cookie-based authentication is included in the main library.

#### Token (Jira on Atlassian Cloud)

Token-based authentication uses the basic authentication scheme, with a user-generated API token in place of a user's password. You can generate a token for your user [here](https://id.atlassian.com/manage-profile/security/api-tokens). Additional information about Atlassian Cloud API tokens can be found [here](https://support.atlassian.com/atlassian-account/docs/manage-api-tokens-for-your-atlassian-account/).

A more thorough, [runnable example](cloud/examples/basicauth/main.go) is provided in the examples directory.

```go
func main() {
	tp := jira.BasicAuthTransport{
		Username: "username",
		Password: "token",
	}

	client, err := jira.NewClient(tp.Client(), "https://my.jira.com")

	u, _, err := client.User.Get("some_user")

	fmt.Printf("\nEmail: %v\nSuccess!\n", u.EmailAddress)
}
```

#### Basic (self-hosted Jira)

Password-based API authentication works for self-hosted Jira **only**, and has been [deprecated for users of Atlassian Cloud](https://developer.atlassian.com/cloud/jira/platform/deprecation-notice-basic-auth-and-cookie-based-auth/).

The above token authentication example may be used, substituting a user's password for a generated token.

#### Authenticate with OAuth

If you want to connect via OAuth to your Jira Cloud instance checkout the [example of using OAuth authentication with Jira in Go](https://gist.github.com/Lupus/edafe9a7c5c6b13407293d795442fe67) by [@Lupus](https://github.com/Lupus).

For more details have a look at the [issue #56](https://github.com/andygrunwald/go-jira/issues/56).

### Create an issue

Example how to create an issue.

```go
package main

import (
	"fmt"
	"github.com/andygrunwald/go-jira"
)

func main() {
	base := "https://my.jira.com"
	tp := jira.BasicAuthTransport{
		Username: "username",
		Password: "token",
	}

	jiraClient, err := jira.NewClient(tp.Client(), base)
	if err != nil {
		panic(err)
	}

	i := jira.Issue{
		Fields: &jira.IssueFields{
			Assignee: &jira.User{
				Name: "myuser",
			},
			Reporter: &jira.User{
				Name: "youruser",
			},
			Description: "Test Issue",
			Type: jira.IssueType{
				Name: "Bug",
			},
			Project: jira.Project{
				Key: "PROJ1",
			},
			Summary: "Just a demo issue",
		},
	}
	issue, _, err := jiraClient.Issue.Create(&i)
	if err != nil {
		panic(err)
	}

	fmt.Printf("%s: %+v\n", issue.Key, issue.Fields.Summary)
}
```

### Change an issue status

This is how one can change an issue status. In this example, we change the issue from "To Do" to "In Progress."

```go
package main

import (
	"fmt"
	"github.com/andygrunwald/go-jira"
)

func main() {
	base := "https://my.jira.com"
	tp := jira.BasicAuthTransport{
		Username: "username",
		Password: "token",
	}

	jiraClient, err := jira.NewClient(tp.Client(), base)
	if err != nil {
		panic(err)
	}

	issue, _, _ := jiraClient.Issue.Get("FART-1", nil)
	currentStatus := issue.Fields.Status.Name
	fmt.Printf("Current status: %s\n", currentStatus)

	var transitionID string
	possibleTransitions, _, _ := jiraClient.Issue.GetTransitions("FART-1")
	for _, v := range possibleTransitions {
		if v.Name == "In Progress" {
			transitionID = v.ID
			break
		}
	}

	jiraClient.Issue.DoTransition("FART-1", transitionID)
	issue, _, _ = jiraClient.Issue.Get(testIssueID, nil)
	fmt.Printf("Status after transition: %+v\n", issue.Fields.Status.Name)
}
```
### Get all the issues for JQL with Pagination
<<<<<<< HEAD
Jira API has limit on maxResults it can return. You may have a usecase where you need to get all issues for given JQL.
This example shows reference implementation of GetAllIssues function which does pagination on Jira API to get all the issues for given JQL

please look at [Pagination Example](https://github.com/andygrunwald/go-jira/blob/main/cloud/examples/pagination/main.go)
=======

Jira API has limit on maxResults it can return. You may have a usecase where you need to get all issues for given JQL.
This example shows reference implementation of GetAllIssues function which does pagination on Jira API to get all the issues for given JQL.

Please look at [Pagination Example](https://github.com/andygrunwald/go-jira/blob/main/cloud/examples/pagination/main.go)
>>>>>>> 221b42e8

### Call a not implemented API endpoint

Not all API endpoints of the Jira API are implemented into *go-jira*.
But you can call them anyway:
Lets get all public projects of [Atlassian`s Jira instance](https://jira.atlassian.com/).

```go
package main

import (
	"fmt"
	"github.com/andygrunwald/go-jira"
)

func main() {
	base := "https://my.jira.com"
	tp := jira.BasicAuthTransport{
		Username: "username",
		Password: "token",
	}

	jiraClient, err := jira.NewClient(tp.Client(), base)
	req, _ := jiraClient.NewRequest("GET", "rest/api/2/project", nil)

	projects := new([]jira.Project)
	_, err = jiraClient.Do(req, projects)
	if err != nil {
		panic(err)
	}

	for _, project := range *projects {
		fmt.Printf("%s: %s\n", project.Key, project.Name)
	}

	// ...
	// BAM: Bamboo
	// BAMJ: Bamboo Jira Plugin
	// CLOV: Clover
	// CONF: Confluence
	// ...
}
```

## Implementations

* [andygrunwald/jitic](https://github.com/andygrunwald/jitic) - The Jira Ticket Checker

## Development

### Code structure

The code structure of this package was inspired by [google/go-github](https://github.com/google/go-github).

There is one main part (the client).
Based on this main client the other endpoints, like Issues or Authentication are extracted in services. E.g. `IssueService` or `AuthenticationService`.
These services own a responsibility of the single endpoints / usecases of Jira.

### Unit testing

To run the local unit tests, execute

```sh
$ make test
```

To run the local unit tests and view the unit test code coverage in your local web browser, execute

```sh
$ make test-coverage-html
```

## Contribution

We ❤️ PR's

Contribution, in any kind of way, is highly welcome!
It doesn't matter if you are not able to write code.
Creating issues or holding talks and help other people to use [go-jira](https://github.com/andygrunwald/go-jira) is contribution, too!
A few examples:

* Correct typos in the README / documentation
* Reporting bugs
* Implement a new feature or endpoint
* Sharing the love of [go-jira](https://github.com/andygrunwald/go-jira) and help people to get use to it

If you are new to pull requests, checkout [Collaborating on projects using issues and pull requests / Creating a pull request](https://docs.github.com/en/pull-requests/collaborating-with-pull-requests/proposing-changes-to-your-work-with-pull-requests/creating-a-pull-request).

### Supported Go versions

We follow the [Go Release Policy](https://go.dev/doc/devel/release#policy):

> Each major Go release is supported until there are two newer major releases. For example, Go 1.5 was supported until the Go 1.7 release, and Go 1.6 was supported until the Go 1.8 release. We fix critical problems, including [critical security problems](https://go.dev/security/), in supported releases as needed by issuing minor revisions (for example, Go 1.6.1, Go 1.6.2, and so on).

### Supported Jira versions

#### Jira Server (On-Premise solution)

We follow the [Atlassian Support End of Life Policy](https://confluence.atlassian.com/support/atlassian-support-end-of-life-policy-201851003.html):

> Atlassian supports feature versions for two years after the first major iteration of that version was released (for example, we support Jira Core 7.2.x for 2 years after Jira 7.2.0 was released).

#### Jira Cloud

We support Jira Cloud API in [version 3](https://developer.atlassian.com/cloud/jira/platform/rest/v3/intro/).
Even if this API version is _currently_ in beta (by Atlassian):

[Version 2](https://developer.atlassian.com/cloud/jira/platform/rest/v2/) and version 3 of the API offer the same collection of operations.
However, version 3 provides support for the [Atlassian Document Format (ADF)](https://developer.atlassian.com/cloud/jira/platform/apis/document/structure/) in a subset of the API.

### Official Jira API documentation

* [Jira Server (On-Premise solution)](https://developer.atlassian.com/server/jira/platform/rest-apis/)
* Jira Cloud API in [version 2](https://developer.atlassian.com/cloud/jira/platform/rest/v2/intro/)
* Jira Cloud API in [version 3](https://developer.atlassian.com/cloud/jira/platform/rest/v3/intro/)

### Sandbox environment for testing

Jira offers sandbox test environments at http://go.atlassian.com/cloud-dev.

You can read more about them at https://blog.developer.atlassian.com/cloud-ecosystem-dev-env/.

## Releasing

Install [standard-version](https://github.com/conventional-changelog/standard-version)
```bash
npm i -g standard-version
```

```bash
standard-version
git push --tags
```

Manually copy/paste text from changelog (for this new version) into the release on Github.com. E.g.

[https://github.com/andygrunwald/go-jira/releases/edit/v1.11.0](https://github.com/andygrunwald/go-jira/releases/edit/v1.11.0)

## License

This project is released under the terms of the [MIT license](http://en.wikipedia.org/wiki/MIT_License).<|MERGE_RESOLUTION|>--- conflicted
+++ resolved
@@ -223,18 +223,11 @@
 }
 ```
 ### Get all the issues for JQL with Pagination
-<<<<<<< HEAD
-Jira API has limit on maxResults it can return. You may have a usecase where you need to get all issues for given JQL.
-This example shows reference implementation of GetAllIssues function which does pagination on Jira API to get all the issues for given JQL
-
-please look at [Pagination Example](https://github.com/andygrunwald/go-jira/blob/main/cloud/examples/pagination/main.go)
-=======
 
 Jira API has limit on maxResults it can return. You may have a usecase where you need to get all issues for given JQL.
 This example shows reference implementation of GetAllIssues function which does pagination on Jira API to get all the issues for given JQL.
 
 Please look at [Pagination Example](https://github.com/andygrunwald/go-jira/blob/main/cloud/examples/pagination/main.go)
->>>>>>> 221b42e8
 
 ### Call a not implemented API endpoint
 
