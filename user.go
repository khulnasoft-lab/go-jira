--- conflicted
+++ resolved
@@ -79,38 +79,39 @@
 	return responseUser, resp, nil
 }
 
-<<<<<<< HEAD
 // GetGroups returns the groups which the user belongs to
 //
 // JIRA API docs: https://docs.atlassian.com/jira/REST/cloud/#api/2/user-getUserGroups
 func (s *UserService) GetGroups(username string) (*[]UserGroup, *Response, error) {
 	apiEndpoint := fmt.Sprintf("/rest/api/2/user/groups?username=%s", username)
-=======
-// Finds user info from JIRA:
-//  it can find users by email,username or name
-//
-// JIRA API docs: https://docs.atlassian.com/jira/REST/cloud/#api/2/user-findUsers
-func (s *UserService) Find(property string) ([]User, *Response, error) {
-	apiEndpoint := fmt.Sprintf("/rest/api/2/user/search?username=%s", property)
->>>>>>> ed19f623
 	req, err := s.client.NewRequest("GET", apiEndpoint, nil)
 	if err != nil {
 		return nil, nil, err
 	}
 
-<<<<<<< HEAD
 	userGroups := new([]UserGroup)
 	resp, err := s.client.Do(req, userGroups)
 	if err != nil {
 		return nil, resp, err
 	}
 	return userGroups, resp, nil
-=======
+}
+
+// Finds user info from JIRA:
+// It can find users by email, username or name
+//
+// JIRA API docs: https://docs.atlassian.com/jira/REST/cloud/#api/2/user-findUsers
+func (s *UserService) Find(property string) ([]User, *Response, error) {
+	apiEndpoint := fmt.Sprintf("/rest/api/2/user/search?username=%s", property)
+	req, err := s.client.NewRequest("GET", apiEndpoint, nil)
+	if err != nil {
+		return nil, nil, err
+	}
+
 	users := []User{}
 	resp, err := s.client.Do(req, &users)
 	if err != nil {
 		return nil, resp, err
 	}
 	return users, resp, nil
->>>>>>> ed19f623
 }