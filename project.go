--- conflicted
+++ resolved
@@ -55,16 +55,6 @@
 
 // Version represents a single release version of a project
 type Version struct {
-<<<<<<< HEAD
-	Self            string `json:"self"`
-	ID              string `json:"id"`
-	Name            string `json:"name"`
-	Archived        bool   `json:"archived"`
-	Released        bool   `json:"released"`
-	ReleaseDate     string `json:"releaseDate"`
-	UserReleaseDate string `json:"userReleaseDate"`
-	ProjectID       int    `json:"projectId"` // Unlike other IDs, this is returned as a number
-=======
 	Self            string `json:"self" structs:"self,omitempty"`
 	ID              string `json:"id" structs:"id,omitempty"`
 	Name            string `json:"name" structs:"name,omitempty"`
@@ -73,7 +63,6 @@
 	ReleaseDate     string `json:"releaseDate" structs:"releaseDate,omitempty"`
 	UserReleaseDate string `json:"userReleaseDate" structs:"userReleaseDate,omitempty"`
 	ProjectID       int    `json:"projectId" structs:"projectId,omitempty"` // Unlike other IDs, this is returned as a number
->>>>>>> 767d4ea7
 }
 
 // ProjectComponent represents a single component of a project
